import { Version, Antichain } from './order.js'
import { MultiSet } from './multiset.js'
import { DefaultMap, chunkedArrayPush } from './utils.js'

type VersionMap<T> = DefaultMap<Version, T[]>
type IndexMap<K, V> = DefaultMap<K, VersionMap<[V, number]>>

export interface IndexType<K, V> {
  reconstructAt(key: K, requestedVersion: Version): [V, number][]
  versions(key: K): Version[]
  addValue(key: K, version: Version, value: [V, number]): void
  append(other: IndexType<K, V>): void
  join<V2>(other: IndexType<K, V2>): [Version, MultiSet<[K, [V, V2]]>][]
  compact(compactionFrontier: Antichain, keys: K[]): void
  keys(): K[]
  has(key: K): boolean
}

/**
 * A map from a difference collection trace's keys -> versions at which
 * the key has nonzero multiplicity -> (value, multiplicities) that changed.
 *
 * Used in operations like join and reduce where the operation needs to
 * exploit the key-value structure of the data to run efficiently.
 *
 * This implementation supports the general case of partially ordered versions.
 */
export class Index<K, V> implements IndexType<K, V> {
  #inner: IndexMap<K, V>
  #compactionFrontier: Antichain | null
  #modifiedKeys: Set<K>

  constructor() {
    this.#inner = new DefaultMap<K, VersionMap<[V, number]>>(
      () => new DefaultMap<Version, [V, number][]>(() => []),
    )
    // #inner is as map of:
    // {
    //   [key]: {
    //     [version]: [value, multiplicity]
    //   }
    // }
    this.#compactionFrontier = null
    this.#modifiedKeys = new Set()
  }

  toString(indent = false): string {
    return `Index(${JSON.stringify(
      [...this.#inner].map(([k, v]) => [k, [...v.entries()]]),
      undefined,
      indent ? '  ' : undefined,
    )})`
  }

  #validate(requestedVersion: Version | Antichain): boolean {
    if (!this.#compactionFrontier) return true

    if (requestedVersion instanceof Antichain) {
      if (!this.#compactionFrontier.lessEqual(requestedVersion)) {
        throw new Error('Invalid version')
      }
    } else if (requestedVersion instanceof Version) {
      if (!this.#compactionFrontier.lessEqualVersion(requestedVersion)) {
        throw new Error('Invalid version')
      }
    }
    return true
  }

  reconstructAt(key: K, requestedVersion: Version): [V, number][] {
    this.#validate(requestedVersion)
    const out: [V, number][] = []
    const versions = this.#inner.get(key)

    for (const [version, values] of versions.entries()) {
      if (version.lessEqual(requestedVersion)) {
        chunkedArrayPush(out, values)
      }
    }

    return out
  }

  get(key: K): VersionMap<[V, number]> {
    if (!this.#compactionFrontier) return this.#inner.get(key)
    // versions may be older than the compaction frontier, so we need to
    // advance them to it. This is due to not rewriting the whole version index
    // to the compaction frontier as part of the compact operation.
    const versions = this.#inner.get(key).entries()
    const out = new DefaultMap<Version, [V, number][]>(() => [])
    for (const [rawVersion, values] of versions) {
      let version = rawVersion
      if (!this.#compactionFrontier.lessEqualVersion(rawVersion)) {
        version = rawVersion.advanceBy(this.#compactionFrontier)
      }
      out.set(version, values)
    }
    return out
  }

  entries(): [K, VersionMap<[V, number]>][] {
    return this.keys().map((key) => [key, this.get(key)])
  }

  versions(key: K): Version[] {
    const result = Array.from(this.get(key).keys())
    return result
  }

  addValue(key: K, version: Version, value: [V, number]): void {
    this.#validate(version)
    const versions = this.#inner.get(key)
    versions.update(version, (values) => {
      values.push(value)
      return values
    })
    this.#modifiedKeys.add(key)
  }

  append(other: Index<K, V>): void {
    for (const [key, versions] of other.entries()) {
      const thisVersions = this.get(key)
      for (const [version, data] of versions) {
        thisVersions.update(version, (values) => {
          chunkedArrayPush(values, data)
          return values
        })
      }
      this.#modifiedKeys.add(key)
    }
  }

  join<V2>(other: Index<K, V2>): [Version, MultiSet<[K, [V, V2]]>][] {
    const collections = new DefaultMap<Version, [K, [V, V2], number][]>(
      () => [],
    )

<<<<<<< HEAD
    // TODO: we should pick the smaller of the two #inner to iterate over
    for (const [key, versions] of this.#inner) {
      if (!other.has(key)) continue

      const otherVersions = other.get(key)

      for (const [rawVersion1, data1] of versions) {
        const version1 =
          this.#compactionFrontier &&
          this.#compactionFrontier.lessEqualVersion(rawVersion1)
            ? rawVersion1.advanceBy(this.#compactionFrontier)
            : rawVersion1
        for (const [version2, data2] of otherVersions) {
=======
    // We want to iterate over the smaller of the two indexes to reduce the
    // number of operations we need to do.
    let inner1
    let inner2
    let direction: 'left' | 'right'
    if (this.#inner.size <= other.#inner.size) {
      inner1 = this.#inner
      inner2 = other.#inner
      direction = 'left'
    } else {
      inner1 = other.#inner
      inner2 = this.#inner
      direction = 'right'
    }

    for (const [key, versions1] of inner1) {
      if (!inner2.has(key)) continue

      const versions2 = inner2.get(key)

      for (const [version1, data1] of versions1) {
        for (const [version2, data2] of versions2) {
>>>>>>> 51bc937d
          for (const [val1, mul1] of data1) {
            for (const [val2, mul2] of data2) {
              const resultVersion = version1.join(version2)
              collections.update(resultVersion, (existing) => {
                if (direction === 'left') {
                  existing.push([key, [val1, val2], mul1 * mul2] as [
                    K,
                    [V, V2],
                    number,
                  ])
                } else {
                  existing.push([key, [val2, val1], mul1 * mul2] as [
                    K,
                    [V, V2],
                    number,
                  ])
                }
                return existing
              })
            }
          }
        }
      }
    }

    const result = Array.from(collections.entries())
      .filter(([_v, c]) => c.length > 0)
      .map(([version, data]) => [
        version,
        new MultiSet(data.map(([k, v, m]) => [[k, v], m])),
      ])
    return result as [Version, MultiSet<[K, [V, V2]]>][]
  }

  compact(compactionFrontier: Antichain, keys: K[] = []): void {
    if (
      this.#compactionFrontier &&
      !this.#compactionFrontier.lessEqual(compactionFrontier)
    ) {
      throw new Error('Invalid compaction frontier')
    }

    this.#validate(compactionFrontier)

    const consolidateValues = (values: [V, number][]): [V, number][] => {
      // Use string representation of values as keys for proper deduplication
      const consolidated = new Map<string, [V, number]>()

      for (const [value, multiplicity] of values) {
        const key = JSON.stringify(value)
        const existing = consolidated.get(key)
        if (existing) {
          consolidated.set(key, [value, existing[1] + multiplicity])
        } else {
          consolidated.set(key, [value, multiplicity])
        }
      }

      return Array.from(consolidated.values()).filter(
        ([_, multiplicity]) => multiplicity !== 0,
      )
    }

    const keysToProcess =
      keys.length > 0 ? keys : Array.from(this.#modifiedKeys)

    for (const key of keysToProcess) {
      const versions = this.#inner.get(key)

      const toCompact = Array.from(versions.keys()).filter(
        (version) => !compactionFrontier.lessEqualVersion(version),
      )

      const toConsolidate = new Set<Version>()

      for (const version of toCompact) {
        const values = versions.get(version)
        versions.delete(version)

        const newVersion = version.advanceBy(compactionFrontier)
        versions.update(newVersion, (existing) => {
          chunkedArrayPush(existing, values)
          return existing
        })
        toConsolidate.add(newVersion)
      }

      for (const version of toConsolidate) {
        const newValues = consolidateValues(versions.get(version))
        if (newValues.length > 0) {
          versions.set(version, newValues)
        } else {
          this.#inner.delete(key)
        }
      }
    }

    this.#compactionFrontier = compactionFrontier
    this.#modifiedKeys.clear()
  }

  keys(): K[] {
    return Array.from(this.#inner.keys())
  }

  has(key: K): boolean {
    return this.#inner.has(key)
  }
}<|MERGE_RESOLUTION|>--- conflicted
+++ resolved
@@ -135,63 +135,45 @@
       () => [],
     )
 
-<<<<<<< HEAD
-    // TODO: we should pick the smaller of the two #inner to iterate over
-    for (const [key, versions] of this.#inner) {
-      if (!other.has(key)) continue
-
-      const otherVersions = other.get(key)
-
-      for (const [rawVersion1, data1] of versions) {
-        const version1 =
-          this.#compactionFrontier &&
-          this.#compactionFrontier.lessEqualVersion(rawVersion1)
-            ? rawVersion1.advanceBy(this.#compactionFrontier)
-            : rawVersion1
-        for (const [version2, data2] of otherVersions) {
-=======
     // We want to iterate over the smaller of the two indexes to reduce the
     // number of operations we need to do.
-    let inner1
-    let inner2
-    let direction: 'left' | 'right'
     if (this.#inner.size <= other.#inner.size) {
-      inner1 = this.#inner
-      inner2 = other.#inner
-      direction = 'left'
+      for (const [key, versions] of this.#inner) {
+        if (!other.has(key)) continue
+        const otherVersions = other.get(key)
+        for (const [rawVersion1, data1] of versions) {
+          const version1 =
+            this.#compactionFrontier &&
+            this.#compactionFrontier.lessEqualVersion(rawVersion1)
+              ? rawVersion1.advanceBy(this.#compactionFrontier)
+              : rawVersion1
+          for (const [version2, data2] of otherVersions) {
+            for (const [val1, mul1] of data1) {
+              for (const [val2, mul2] of data2) {
+                const resultVersion = version1.join(version2)
+                collections.update(resultVersion, (existing) => {
+                  existing.push([key, [val1, val2], mul1 * mul2])
+                  return existing
+                })
+              }
+            }
+          }
+        }
+      }
     } else {
-      inner1 = other.#inner
-      inner2 = this.#inner
-      direction = 'right'
-    }
-
-    for (const [key, versions1] of inner1) {
-      if (!inner2.has(key)) continue
-
-      const versions2 = inner2.get(key)
-
-      for (const [version1, data1] of versions1) {
-        for (const [version2, data2] of versions2) {
->>>>>>> 51bc937d
-          for (const [val1, mul1] of data1) {
+      for (const [key, otherVersions] of other.entries()) {
+        if (!this.has(key)) continue
+        const versions = this.get(key)
+        for (const [version2, data2] of otherVersions) {
+          for (const [version1, data1] of versions) {
             for (const [val2, mul2] of data2) {
-              const resultVersion = version1.join(version2)
-              collections.update(resultVersion, (existing) => {
-                if (direction === 'left') {
-                  existing.push([key, [val1, val2], mul1 * mul2] as [
-                    K,
-                    [V, V2],
-                    number,
-                  ])
-                } else {
-                  existing.push([key, [val2, val1], mul1 * mul2] as [
-                    K,
-                    [V, V2],
-                    number,
-                  ])
-                }
-                return existing
-              })
+              for (const [val1, mul1] of data1) {
+                const resultVersion = version1.join(version2)
+                collections.update(resultVersion, (existing) => {
+                  existing.push([key, [val1, val2], mul1 * mul2])
+                  return existing
+                })
+              }
             }
           }
         }
@@ -268,10 +250,10 @@
           this.#inner.delete(key)
         }
       }
+      this.#modifiedKeys.delete(key)
     }
 
     this.#compactionFrontier = compactionFrontier
-    this.#modifiedKeys.clear()
   }
 
   keys(): K[] {
